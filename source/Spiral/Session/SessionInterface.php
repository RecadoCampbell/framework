<?php
/**
 * Spiral Framework.
 *
 * @license   MIT
 * @author    Anton Titov (Wolfy-J)
 */
namespace Spiral\Session;

use Spiral\Session\Exceptions\SessionException;

/**
 * Session store interface. Every session is segment by itself.
 */
interface SessionInterface extends SegmentInterface
{
    /**
<<<<<<< HEAD
     * All values stored in session.
     *
     * @return array
     * @throws SessionException
     */
    public function all();

    /**
     * Set data in session. Value will be immediately available via $_SESSION array.
     *
     * @param string $name
     * @param mixed  $value
     * @return mixed
     * @throws SessionException
     */
    public function set($name, $value);

    /**
     * Check if value presented in session.
     *
     * @param string $name
     * @return bool
     * @throws SessionException
     */
    public function has($name);

    /**
     * Get value stored in session.
     *
     * @param string $name
     * @param mixed  $default
     * @return mixed
     * @throws SessionException
     */
    public function get($name, $default = null);

    /**
     * Increment numeric value stored in cache. Must return incremented value.
     *
     * @param string $name
     * @param int    $delta How much to increment by. Set to 1 by default.
     * @return int
     * @throws SessionException
     */
    public function inc($name, $delta = 1);

    /**
     * Delete data from session.
     *
     * @param string $name
     * @throws SessionException
     */
    public function delete($name);

    /**
     * Decrement numeric value stored in cache. Must return decremented value.
     *
     * @param string $name
     * @param int    $delta How much to decrement by. Set to 1 by default.
     * @return int
     * @throws SessionException
     */
    public function dec($name, $delta = 1);

    /**
     * Read item from session and delete it after.
     *
     * @param string $name
     * @return mixed
     * @throws SessionException
     */
    public function pull($name);
=======
     * Get session ID or create new one if session not started.
     *
     * @return string
     * @throws SessionException
     */
    public function getID();
    
    //Access and drop segment methods
>>>>>>> 5bba81a9
}<|MERGE_RESOLUTION|>--- conflicted
+++ resolved
@@ -15,80 +15,6 @@
 interface SessionInterface extends SegmentInterface
 {
     /**
-<<<<<<< HEAD
-     * All values stored in session.
-     *
-     * @return array
-     * @throws SessionException
-     */
-    public function all();
-
-    /**
-     * Set data in session. Value will be immediately available via $_SESSION array.
-     *
-     * @param string $name
-     * @param mixed  $value
-     * @return mixed
-     * @throws SessionException
-     */
-    public function set($name, $value);
-
-    /**
-     * Check if value presented in session.
-     *
-     * @param string $name
-     * @return bool
-     * @throws SessionException
-     */
-    public function has($name);
-
-    /**
-     * Get value stored in session.
-     *
-     * @param string $name
-     * @param mixed  $default
-     * @return mixed
-     * @throws SessionException
-     */
-    public function get($name, $default = null);
-
-    /**
-     * Increment numeric value stored in cache. Must return incremented value.
-     *
-     * @param string $name
-     * @param int    $delta How much to increment by. Set to 1 by default.
-     * @return int
-     * @throws SessionException
-     */
-    public function inc($name, $delta = 1);
-
-    /**
-     * Delete data from session.
-     *
-     * @param string $name
-     * @throws SessionException
-     */
-    public function delete($name);
-
-    /**
-     * Decrement numeric value stored in cache. Must return decremented value.
-     *
-     * @param string $name
-     * @param int    $delta How much to decrement by. Set to 1 by default.
-     * @return int
-     * @throws SessionException
-     */
-    public function dec($name, $delta = 1);
-
-    /**
-     * Read item from session and delete it after.
-     *
-     * @param string $name
-     * @return mixed
-     * @throws SessionException
-     */
-    public function pull($name);
-=======
      * Get session ID or create new one if session not started.
      *
      * @return string
@@ -97,5 +23,4 @@
     public function getID();
     
     //Access and drop segment methods
->>>>>>> 5bba81a9
 }